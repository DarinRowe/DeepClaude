--- conflicted
+++ resolved
@@ -2,7 +2,7 @@
 import json
 import time
 import asyncio
-from typing import AsyncGenerator, Dict, Any
+from typing import AsyncGenerator
 from app.utils.logger import logger
 from app.clients import DeepSeekClient, ClaudeClient
 
@@ -10,52 +10,59 @@
 class DeepClaude:
     """处理 DeepSeek 和 Claude API 的流式输出衔接"""
     
-    __slots__ = ('deepseek_client', 'claude_client')
-    
-    def __init__(self, deepseek_api_key: str, claude_api_key: str, 
-                 deepseek_api_url: str = "https://api.deepseek.com/v1/chat/completions", 
-                 claude_api_url: str = "https://api.anthropic.com/v1/messages"):
+    def __init__(self, deepseek_api_key: str, claude_api_key: str, deepseek_api_url: str = "https://api.deepseek.com/v1/chat/completions", claude_api_url: str = "https://api.anthropic.com/v1/messages"):
         """初始化 API 客户端
         
         Args:
             deepseek_api_key: DeepSeek API密钥
             claude_api_key: Claude API密钥
-            deepseek_api_url: DeepSeek API地址
-            claude_api_url: Claude API地址
         """
         self.deepseek_client = DeepSeekClient(deepseek_api_key, deepseek_api_url)
         self.claude_client = ClaudeClient(claude_api_key, claude_api_url)
     
-    async def chat_completions_with_stream(self, 
-                                         messages: list[Dict[str, Any]], 
+    async def chat_completions_with_stream(self, messages: list, 
                                          deepseek_model: str = "deepseek-reasoner",
-                                         claude_model: str = "claude-3-5-sonnet-20241022",
-                                         timeout: float = 300.0) -> AsyncGenerator[bytes, None]:
+                                         claude_model: str = "claude-3-5-sonnet-20241022") -> AsyncGenerator[bytes, None]:
         """处理完整的流式输出过程
         
         Args:
             messages: 初始消息列表
             deepseek_model: DeepSeek 模型名称
             claude_model: Claude 模型名称
-            timeout: 整体超时时间（秒）
             
         Yields:
-            字节流数据
+            字节流数据，格式如下：
+            {
+                "id": "chatcmpl-xxx",
+                "object": "chat.completion.chunk",
+                "created": timestamp,
+                "model": model_name,
+                "choices": [{
+                    "index": 0,
+                    "delta": {
+                        "role": "assistant",
+                        "reasoning_content": reasoning_content,
+                        "content": content
+                    }
+                }]
+            }
         """
+        # 生成唯一的会话ID和时间戳
         chat_id = f"chatcmpl-{hex(int(time.time() * 1000))[2:]}"
         created_time = int(time.time())
 
-        output_queue: asyncio.Queue[bytes | None] = asyncio.Queue()
-        claude_queue: asyncio.Queue[str] = asyncio.Queue()
-        reasoning_content: list[str] = []
+        # 创建队列，用于收集输出数据
+        output_queue = asyncio.Queue()
+        # 队列，用于传递 DeepSeek 推理内容给 Claude
+        claude_queue = asyncio.Queue()
+        
+        # 用于存储 DeepSeek 的推理累积内容
+        reasoning_content = []
         
         async def process_deepseek():
             logger.info(f"开始处理 DeepSeek 流，使用模型：{deepseek_model}")
             try:
                 async for content_type, content in self.deepseek_client.stream_chat(messages, deepseek_model):
-                    if not content:  # 跳过空内容
-                        continue
-                        
                     if content_type == "reasoning":
                         reasoning_content.append(content)
                         response = {
@@ -74,29 +81,16 @@
                         }
                         await output_queue.put(f"data: {json.dumps(response)}\n\n".encode('utf-8'))
                     elif content_type == "content":
-<<<<<<< HEAD
-                        if not reasoning_content:
-                            logger.warning("DeepSeek 未返回推理内容就结束了流")
-=======
                         # 当收到 content 类型时，将完整的推理内容发送到 claude_queue，并结束 DeepSeek 流处理
                         logger.info(f"DeepSeek 推理完成，收集到的推理内容长度：{len(''.join(reasoning_content))}")
->>>>>>> 27e57f84
                         await claude_queue.put("".join(reasoning_content))
                         break
-            except asyncio.CancelledError:
-                logger.info("DeepSeek 任务被取消")
-                raise
             except Exception as e:
-                logger.error(f"处理 DeepSeek 流时发生错误: {str(e)}", exc_info=True)
+                logger.error(f"处理 DeepSeek 流时发生错误: {e}")
                 await claude_queue.put("")
-<<<<<<< HEAD
-            finally:
-                await output_queue.put(None)
-=======
             # 用 None 标记 DeepSeek 任务结束
             logger.info("DeepSeek 任务处理完成，标记结束")
             await output_queue.put(None)
->>>>>>> 27e57f84
         
         async def process_claude():
             try:
@@ -104,20 +98,20 @@
                 reasoning = await claude_queue.get()
                 logger.debug(f"获取到推理内容，内容长度：{len(reasoning) if reasoning else 0}")
                 if not reasoning:
-                    logger.error("未能获取到有效的推理内容，将直接使用 Claude 处理原始消息")
-                    claude_messages = [message for message in messages if message.get("role", "") != "system"]
-                else:
-                    claude_messages = messages.copy()
-                    claude_messages.append({
-                        "role": "assistant",
-                        "content": f"Here's my reasoning process:\n{reasoning}\n\nBased on this reasoning, I will now provide my response:"
-                    })
-                    claude_messages = [message for message in claude_messages if message.get("role", "") != "system"]
+                    logger.error("未能获取到有效的推理内容")
+                    # 标记 Claude 任务结束
+                    await output_queue.put(None)
+                    return
+                # 构造 Claude 的输入消息
+                claude_messages = messages.copy()
+                claude_messages.append({
+                    "role": "assistant",
+                    "content": f"Here's my reasoning process:\n{reasoning}\n\nBased on this reasoning, I will now provide my response:"
+                })
+                # 处理可能 messages 内存在 role = system 的情况，如果有，则去掉当前这一条的消息对象
+                claude_messages = [message for message in claude_messages if message.get("role", "") != "system"]
 
                 async for content_type, content in self.claude_client.stream_chat(claude_messages, claude_model):
-                    if not content:  # 跳过空内容
-                        continue
-                        
                     if content_type == "answer":
                         response = {
                             "id": chat_id,
@@ -133,41 +127,23 @@
                             }]
                         }
                         await output_queue.put(f"data: {json.dumps(response)}\n\n".encode('utf-8'))
-            except asyncio.CancelledError:
-                logger.info("Claude 任务被取消")
-                raise
             except Exception as e:
-                logger.error(f"处理 Claude 流时发生错误: {str(e)}", exc_info=True)
-            finally:
-                await output_queue.put(None)
+                logger.error(f"处理 Claude 流时发生错误: {e}")
+            # 用 None 标记 Claude 任务结束
+            await output_queue.put(None)
         
-        try:
-            deepseek_task = asyncio.create_task(process_deepseek())
-            claude_task = asyncio.create_task(process_claude())
-            
-            finished_tasks = 0
-            async with asyncio.timeout(timeout):
-                while finished_tasks < 2:
-                    item = await output_queue.get()
-                    if item is None:
-                        finished_tasks += 1
-                    else:
-                        yield item
-                
-                yield b'data: [DONE]\n\n'
-                
-        except asyncio.TimeoutError:
-            logger.error(f"处理超时，已超过 {timeout} 秒")
-            deepseek_task.cancel()
-            claude_task.cancel()
-            yield b'data: {"error": "Operation timeout"}\n\n'
-            yield b'data: [DONE]\n\n'
-        finally:
-            # 确保任务被清理
-            for task in [deepseek_task, claude_task]:
-                if not task.done():
-                    task.cancel()
-                    try:
-                        await task
-                    except asyncio.CancelledError:
-                        pass+        # 创建并发任务
+        deepseek_task = asyncio.create_task(process_deepseek())
+        claude_task = asyncio.create_task(process_claude())
+        
+        # 等待两个任务完成，通过计数判断
+        finished_tasks = 0
+        while finished_tasks < 2:
+            item = await output_queue.get()
+            if item is None:
+                finished_tasks += 1
+            else:
+                yield item
+        
+        # 发送结束标记
+        yield b'data: [DONE]\n\n'